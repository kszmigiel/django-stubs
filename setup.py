import os
from distutils.core import setup
from typing import List

from setuptools import find_packages


def find_stub_files(name: str) -> List[str]:
    result = []
    for root, dirs, files in os.walk(name):
        for file in files:
            if file.endswith(".pyi"):
                if os.path.sep in root:
                    sub_root = root.split(os.path.sep, 1)[-1]
                    file = os.path.join(sub_root, file)
                result.append(file)
    return result


with open("README.md", "r") as f:
    readme = f.read()

dependencies = [
<<<<<<< HEAD
    'mypy>=0.782,<=0.790',
    'typing-extensions',
    'django',
=======
    "mypy>=0.782,<0.790",
    "typing-extensions",
    "django",
>>>>>>> ce370ea7
]

setup(
    name="django-stubs",
    version="1.6.0",
    description="Mypy stubs for Django",
    long_description=readme,
    long_description_content_type="text/markdown",
    license="MIT",
    url="https://github.com/typeddjango/django-stubs",
    author="Maksim Kurnikov",
    author_email="maxim.kurnikov@gmail.com",
    py_modules=[],
    python_requires=">=3.6",
    install_requires=dependencies,
    packages=["django-stubs", *find_packages(exclude=["scripts"])],
    package_data={"django-stubs": find_stub_files("django-stubs")},
    classifiers=[
        "Development Status :: 3 - Alpha",
        "License :: OSI Approved :: MIT License",
        "Programming Language :: Python :: 3.6",
        "Programming Language :: Python :: 3.7",
        "Programming Language :: Python :: 3.8",
        "Framework :: Django",
        "Framework :: Django :: 2.2",
        "Framework :: Django :: 3.0",
        "Typing :: Typed",
    ],
    project_urls={
        "Release notes": "https://github.com/typeddjango/django-stubs/releases",
    },
)<|MERGE_RESOLUTION|>--- conflicted
+++ resolved
@@ -21,15 +21,9 @@
     readme = f.read()
 
 dependencies = [
-<<<<<<< HEAD
     'mypy>=0.782,<=0.790',
     'typing-extensions',
     'django',
-=======
-    "mypy>=0.782,<0.790",
-    "typing-extensions",
-    "django",
->>>>>>> ce370ea7
 ]
 
 setup(
